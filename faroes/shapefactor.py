import openmdao.api as om

from scipy.constants import pi
from scipy.special import hyp0f1, gamma, jv, digamma


class ConstProfile(om.ExplicitComponent):
    r"""Model for constant temperature and density profiles

    Computes the shapefactor, S, for constant temperature and
    density profiles, given by

    .. math::
       S = \frac{\int dV}{a_0^3},

    where a0 is the minor radius, V is the volume of the plasma
    distribution.

    Here, constant (temperature and density) profiles imply

    .. math::
       f(\rho) = f_0.

<<<<<<< HEAD
=======

>>>>>>> 0ce62a95
    Inputs
    ------
    A : float
        None, Aspect ratio (R0 / a0)
    δ0 : float
        None, Triangularity of last closed flux surface (LCFS)
    κ : float
        None, Elongation of plasma distribution shape


    Outputs
    ------
    S : float
        None, shape factor
    """
    def setup(self):
        self.add_input("A", val=2., desc="aspect ratio")
        self.add_input("δ0", val=0., desc="LCFS triangularity")
        self.add_input("κ", desc="elongation")

        self.add_output("S", desc="shape factor")

    def compute(self, inputs, outputs):
        A = inputs["A"]
        δ0 = inputs["δ0"]
        κ = inputs["κ"]

        term1 = 4 * A * (jv(0, δ0) + jv(2, δ0))
        term2 = (jv(1, 2 * δ0) + jv(3, 2 * δ0))
        outputs["S"] = pi**2 * κ / 2 * (term1 - term2)

    def setup_partials(self):
        self.declare_partials("S", ["A", "δ0", "κ"])

    def compute_partials(self, inputs, J):
        A = inputs["A"]
        δ0 = inputs["δ0"]
        κ = inputs["κ"]

        J["S", "A"] = 2 * pi**2 * κ * (jv(0, δ0) + jv(2, δ0))

        t1 = 2 * A * (jv(1, δ0) + jv(3, δ0))
        t2 = (jv(0, 2 * δ0) - jv(4, 2 * δ0))
        J["S", "δ0"] = -pi**2 * κ / 2 * (t1 + t2)

        t3 = 4 * A * (jv(0, δ0) + jv(2, δ0))
        t4 = (jv(1, 2 * δ0) + jv(3, 2 * δ0))
        J["S", "κ"] = pi**2 / 2 * (t3 - t4)


class ParabProfileConstTriang(om.ExplicitComponent):
    r"""Model for parabolic profiles and constant triangularity

    Computes the shapefactor, S, for parabolic temperature and
    density profiles, given by

    .. math::
       S = \frac{\int (1-\rho^2)^\alpha dV}{a_0^3},

    where a0 is the minor radius, V is the volume of the plasma
    distribution.

    Here, parabolic (temperature and density) profiles imply

    .. math::
       f(\rho) = f_0 (1-\rho^2)^\alpha.

    and constant triangularity means

    .. math::
       \delta(\rho) = \delta_0.

<<<<<<< HEAD
=======

>>>>>>> 0ce62a95
    Inputs
    ------
    A : float
        None, Aspect ratio (R0 / a0)
    δ0 : float
        None, Triangularity of border curve of plasma distribution
    κ : float
        None, Elongation of plasma distribution shape
    α : float
        None, exponent in density and temperature profiles


    Outputs
    ------
    S : float
        None, shape factor
    """
    def setup(self):
        self.add_input("A", val=2., desc="major radius")
        self.add_input("δ0", val=0., desc="border triangularity")
        self.add_input("κ", desc="elongation")
        self.add_input("α", desc="exponent for profiles")

        self.add_output("S", desc="shape factor")

    def compute(self, inputs, outputs):
        A = inputs["A"]
        δ0 = inputs["δ0"]
        κ = inputs["κ"]
        α = inputs["α"]

        frac1 = 2 * pi**2 * A * κ / (1 + α) * (jv(0, δ0) + jv(2, δ0))
        frac2_1 = 3 * pi**(5 / 2) * κ / 8 * (jv(1, 2 * δ0) + jv(3, 2 * δ0))
        frac2_2 = gamma(1 + α) / (gamma(5 / 2 + α))
        outputs["S"] = frac1 - frac2_1 * frac2_2

    def setup_partials(self):
        self.declare_partials("S", ["A", "δ0", "κ", "α"])

    def compute_partials(self, inputs, J):
        A = inputs["A"]
        δ0 = inputs["δ0"]
        κ = inputs["κ"]
        α = inputs["α"]

        J["S", "A"] = 2 * pi**2 * κ / (1 + α) * (jv(0, δ0) + jv(2, δ0))

        frac1 = -8 * A * (jv(1, δ0) + jv(3, δ0)) / (1 + α)
        frac2_1 = 3 * pi**(1 / 2) * (jv(0, 2 * δ0) - jv(4, 2 * δ0))
        frac2_2 = gamma(1 + α) / (gamma(5 / 2 + α))
        J["S", "δ0"] = pi**2 * κ / 8 * (frac1 - frac2_1 * frac2_2)

        frac3 = 2 * pi**2 * A / (1 + α) * (jv(0, δ0) + jv(2, δ0))
        frac4_1 = 3 * pi**(5 / 2) / 8 * (jv(1, 2 * δ0) + jv(3, 2 * δ0))
        frac4_2 = gamma(1 + α) / (gamma(5 / 2 + α))
        J["S", "κ"] = frac3 - frac4_1 * frac4_2

        frac5_1 = -16 * A * jv(0, δ0) / (1 + α)**2
        frac5_2 = 16 * A * jv(2, δ0) / (1 + α)**2
        num3_1 = 3 * pi**(1 / 2) * (jv(1, 2 * δ0) + jv(3, 2 * δ0))
        num3_2 = gamma(1 + α) * (digamma(1 + α) - digamma(5 / 2 + α))
        J["S", "α"] = pi**2 * κ / 8 * ((frac5_1 - frac5_2) - num3_1 * num3_2 /
                                       (gamma(5 / 2 + α)))


class ParabProfileLinearTriang(om.ExplicitComponent):
    r"""Model for parabolic profiles and constant triangularity

    Computes the shapefactor, S, for constant temperature and
    density profiles, given by

    .. math::
       S = \frac{\int (1-\rho^2)^\alpha dV}{a_0^3},

    where a0 is the minor radius, V is the volume of the plasma
    distribution.

    Here, parabolic (temperature and density) profiles imply

    .. math::
       f(\rho) = f_0 (1-\rho^2)^\alpha.

    and linear triangularity means

    .. math::
       \delta(\rho) = \delta_0 \rho.

<<<<<<< HEAD
=======

>>>>>>> 0ce62a95
    Inputs
    ------
    A : float
        None, Aspect ratio (R0 / a0)
    δ0 : float
        None, Triangularity of border curve of plasma distribution
    κ : float
        None, Elongation of plasma distribution shape
    α : float
        None, exponent in density and temperature profiles


    Outputs
    ------
    S : float
        None, shape factor
    """
    def setup(self):
        self.add_input("A", val=2., desc="major radius")
        self.add_input("δ0", val=0., desc="border triangularity")
        self.add_input("κ", desc="elongation")
        self.add_input("α", desc="exponent for profiles")

        self.add_output("S", desc="shape factor")

    def compute(self, inputs, outputs):
        A = inputs["A"]
        δ0 = inputs["δ0"]
        κ = inputs["κ"]
        α = inputs["α"]

        frac1 = 2 * A * hyp0f1(2 + α, -δ0**2 / 4) / gamma(2 + α)
        frac2 = δ0 * hyp0f1(3 + α, -δ0**2) / gamma(3 + α)
        outputs["S"] = pi**2 * κ * gamma(1 + α) * (frac1 - frac2)

    def setup_partials(self):
        self.declare_partials("S", ["A", "δ0", "κ"])
        self.declare_partials("S", ["α"], method="fd", form="central")

    def compute_partials(self, inputs, J):
        A = inputs["A"]
        δ0 = inputs["δ0"]
        κ = inputs["κ"]
        α = inputs["α"]

        num1 = pi**2 * κ * gamma(1 + α) * 2
        J["S", "A"] = num1 * hyp0f1(2 + α, -δ0**2 / 4) / gamma(2 + α)

        term1 = hyp0f1(3 + α, -δ0**2) / gamma(3 + α)
        term2 = δ0 * (A * hyp0f1(3 + α, -δ0**2 / 4) / gamma(3 + α) -
                      2 * δ0 * hyp0f1(4 + α, -δ0**2) / gamma(4 + α))
        J["S", "δ0"] = -pi**2 * κ * gamma(1 + α) * (term1 + term2)

        frac3 = 2 * A * hyp0f1(2 + α, -δ0**2 / 4) / gamma(2 + α)
        frac4 = δ0 * hyp0f1(3 + α, -δ0**2) / gamma(3 + α)
        J["S", "κ"] = pi**2 * gamma(1 + α) * (frac3 - frac4)<|MERGE_RESOLUTION|>--- conflicted
+++ resolved
@@ -21,10 +21,6 @@
     .. math::
        f(\rho) = f_0.
 
-<<<<<<< HEAD
-=======
-
->>>>>>> 0ce62a95
     Inputs
     ------
     A : float
@@ -97,10 +93,6 @@
     .. math::
        \delta(\rho) = \delta_0.
 
-<<<<<<< HEAD
-=======
-
->>>>>>> 0ce62a95
     Inputs
     ------
     A : float
@@ -188,10 +180,6 @@
     .. math::
        \delta(\rho) = \delta_0 \rho.
 
-<<<<<<< HEAD
-=======
-
->>>>>>> 0ce62a95
     Inputs
     ------
     A : float
