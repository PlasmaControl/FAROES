<<<<<<< HEAD
openmdao[all] == 3.8
=======
openmdao[all] == 3.9
>>>>>>> c8499557
Sphinx >= 3.3.0
sphinx-automodapi >= 0.13
ruamel.yaml >= 0.16
plasmapy >= 0.5.0<|MERGE_RESOLUTION|>--- conflicted
+++ resolved
@@ -1,8 +1,4 @@
-<<<<<<< HEAD
-openmdao[all] == 3.8
-=======
 openmdao[all] == 3.9
->>>>>>> c8499557
 Sphinx >= 3.3.0
 sphinx-automodapi >= 0.13
 ruamel.yaml >= 0.16
